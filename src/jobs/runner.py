--- conflicted
+++ resolved
@@ -14,10 +14,7 @@
 import yaml
 from kubernetes import client, config
 from ray.job_submission import JobStatus, JobSubmissionClient
-<<<<<<< HEAD
-=======
 from typing_extensions import deprecated
->>>>>>> 2adee54c
 
 import jobs
 from jobs import Image, Job
@@ -90,11 +87,7 @@
                 "requests": res.to_kubernetes(kind="requests"),
                 "limits": res.to_kubernetes(kind="limits"),
             }
-<<<<<<< HEAD
-            if (res := job.options.resources)
-=======
             if job.options and (res := job.options.resources)
->>>>>>> 2adee54c
             else None,
         )
 
@@ -141,12 +134,9 @@
         super().__init__()
 
         self._head_url = kwargs.get("head_url")
-<<<<<<< HEAD
-=======
         if self._head_url is None:
             raise ValueError("Ray cluster head URL is unset")
 
->>>>>>> 2adee54c
         self._namespace = kwargs.get("namespace")
 
         config.load_kube_config()
@@ -157,13 +147,9 @@
         current_namespace = active_context["context"].get("namespace")
         return self._namespace or current_namespace
 
-<<<<<<< HEAD
-    def _create_ray_cluster(self) -> None:
-=======
     @deprecated("Needs more ideation")
     def _create_ray_cluster(self) -> None:
         """Create a new Ray cluster in Kubernetes using the Kuberay operator."""
->>>>>>> 2adee54c
         api = client.CustomObjectsApi()
 
         manifest = (Path(__file__).parents[2] / "raycluster-manifest.yaml").read_text(
@@ -176,13 +162,9 @@
 
         logging.debug(f"Created Ray cluster {obj.metadata.name}")
 
-<<<<<<< HEAD
-    def _get_cluster(self):
-=======
     @deprecated("Needs more ideation")
     def _get_cluster(self):
         """Return the head URL of a Ray cluster running in Kubernetes."""
->>>>>>> 2adee54c
         api = client.CustomObjectsApi()
         status = api.get_namespaced_custom_object_status(
             "ray.io", "v1", self.namespace, "rayclusters", "raycluster-kuberay"
@@ -218,22 +200,6 @@
         return time.time() - start, status
 
     def run(self, job: Job, image: Image) -> None:
-<<<<<<< HEAD
-        logging.info(f"Submitting job {job.name} to Ray cluster")
-
-        if self._head_url is None:
-            # TODO: This is non-functional
-            cluster = self._get_cluster()
-            if cluster is None:
-                self._create_ray_cluster()
-                head_url = ""
-            else:
-                head_url = cluster.get("head", {}).get("serviceIP")
-        else:
-            head_url = self._head_url
-
-        logging.debug(f"Ray cluster head URL: {head_url}")
-=======
         # TODO: This is non-functional - need to consider split between user and IT ops
         # if self._head_url is None:
         #     cluster = self._get_cluster()
@@ -245,7 +211,6 @@
 
         head_url = self._head_url
         logging.info(f"Submitting job {job.name} to Ray cluster at {head_url!r}")
->>>>>>> 2adee54c
 
         ray_jobs = JobSubmissionClient(head_url)
 
@@ -253,16 +218,6 @@
         suffix = "".join(random.choices(string.ascii_lowercase + string.digits, k=4))
         job_id = ray_jobs.submit_job(
             submission_id=f"{job.name}_{suffix}",
-<<<<<<< HEAD
-            # TODO: Is this the right approach, or do we want the `jobs_execute` script?
-            entrypoint=shlex.join(_make_container_command(job)),
-            runtime_env={
-                "working_dir": "./",
-                "pip": Path("requirements.txt").read_text("utf-8").splitlines(),
-                "py_modules": [jobs],
-            },
-            **(job.options.resources.to_ray() if job.options.resources else {}),
-=======
             entrypoint=shlex.join(_make_executor_command(job)),
             runtime_env={
                 "working_dir": Path(job.file).parent,
@@ -270,7 +225,6 @@
                 "py_modules": [jobs],
             },
             **(res.to_ray() if job.options and (res := job.options.resources) else {}),
->>>>>>> 2adee54c
         )
         logging.info(f"Submitted Ray job with ID {job_id}")
 
@@ -279,9 +233,6 @@
         )
         logging.info(
             f"Job finished with status {status.value!r} in {execution_time:.1f}s"
-<<<<<<< HEAD
-        )
-=======
         )
 
 
@@ -289,5 +240,4 @@
     LOCAL = "local"
     DOCKER = "docker"
     KUEUE = "kueue"
-    RAYCLUSTER = "raycluster"
->>>>>>> 2adee54c
+    RAYCLUSTER = "raycluster"