--- conflicted
+++ resolved
@@ -1,20 +1,15 @@
-<<<<<<< HEAD
-from fastapi import APIRouter, HTTPException, status
-=======
 import logging
-from typing import Annotated
 
-from fastapi import APIRouter, Depends, HTTPException
+from fastapi import APIRouter, HTTPException
 from fastapi import status as http_status
->>>>>>> ed9c52e6
 from fastapi.responses import StreamingResponse
-from jobs import Image, Job
-
 from jobs_server.dependencies import Kubernetes, ManagedWorkload
 from jobs_server.exceptions import PodNotReadyError
 from jobs_server.models import CreateJobModel, ExecutionMode, WorkloadIdentifier
 from jobs_server.runner import Runner
 from jobs_server.utils.kueue import WorkloadMetadata
+
+from jobs import Image, Job
 
 router = APIRouter(tags=["Job management"])
 
