--- conflicted
+++ resolved
@@ -3,25 +3,17 @@
 
 from jobs.job import Job
 from jobs.utils.helpers import remove_none_values
-from kubernetes import client, dynamic
-<<<<<<< HEAD
-from pydantic import UUID4, BaseModel, ConfigDict, field_validator
-=======
-from kubernetes.client.configuration import logging
-from pydantic import BaseModel, ConfigDict, field_validator
->>>>>>> ed9c52e6
-
 from jobs_server.exceptions import WorkloadNotFound
 from jobs_server.models import JobId, WorkloadExecutionStatus
 from jobs_server.utils.helpers import traverse
 from jobs_server.utils.k8s import build_metadata, filter_conditions
+from kubernetes import client, dynamic
+from kubernetes.client.configuration import logging
+from pydantic import UUID4, BaseModel, ConfigDict, field_validator
 
 if TYPE_CHECKING:
-<<<<<<< HEAD
     from jobs_server.dependencies import ManagedWorkload
-=======
     from jobs_server.services.k8s import KubernetesService
->>>>>>> ed9c52e6
 
 
 def assert_kueue_localqueue(namespace: str, name: str) -> bool:
