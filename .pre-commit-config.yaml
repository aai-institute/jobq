--- conflicted
+++ resolved
@@ -1,32 +1,6 @@
 default_language_version:
     python: python3.11
 repos:
-<<<<<<< HEAD
-  - repo: https://github.com/pre-commit/pre-commit-hooks
-    rev: v4.6.0
-    hooks:
-      - id: check-added-large-files
-      - id: check-json
-        exclude: "tsconfig.*\\.json$"
-      - id: check-toml
-      - id: check-yaml
-        args: [--allow-multiple-documents]
-      - id: end-of-file-fixer
-      - id: mixed-line-ending
-  - repo: https://github.com/astral-sh/ruff-pre-commit
-    rev: v0.5.1
-    hooks:
-      - id: ruff
-        args: [--fix]
-      - id: ruff-format
-  - repo: https://github.com/pre-commit/mirrors-mypy
-    rev: v1.10.1
-    hooks:
-      # See https://github.com/pre-commit/mirrors-mypy/blob/main/.pre-commit-hooks.yaml
-      - id: mypy
-        types_or: [python, pyi]
-        args: [--non-interactive, --install-types]
-=======
     - repo: https://github.com/pre-commit/pre-commit-hooks
       rev: v4.6.0
       hooks:
@@ -57,5 +31,4 @@
                     --config-file=client/pyproject.toml,
                     --non-interactive,
                     --install-types,
-                ]
->>>>>>> e3c7c8a0
+                ]